language: python
addons:
  apt:
    packages:
    - gfortran
python:
  - 2.7
  - 3.6
env:
<<<<<<< HEAD
  - NUMPY=1.11   SCIPY=0.17   NETCDF=1.2.4 MATPLOTLIB=1.5 BASEMAP=1.0.8
  - NUMPY=1.13.3 SCIPY=1.0    NETCDF=1.3.0 MATPLOTLIB=2.0 BASEMAP=1.1.0
  - NUMPY=1.15.4 SCIPY=1.1    NETCDF=1.4.3 MATPLOTLIB=3.0.2 BASEMAP=1.2.0 XARRAY=0.11.2
  - NUMPY=1.15.4 SCIPY=1.1    NETCDF=1.4.3 MATPLOTLIB=3.0.2 BASEMAP=1.2.0 # Bleeding edge
=======
  - NUMPY=1.11   SCIPY=0.17   NETCDF=1.2.4 MATPLOTLIB=1.5 BASEMAP=1.2.0
  - NUMPY=1.13.3 SCIPY=1.0    NETCDF=1.3.0 MATPLOTLIB=2.0 BASEMAP=1.2.0
  - NUMPY=1.15.4 SCIPY=1.1    NETCDF=1.4.2 MATPLOTLIB=3.0.2 BASEMAP=1.2.0 XARRAY=0.11.2
  - NUMPY=1.15.4 SCIPY=1.1    NETCDF=1.4.2 MATPLOTLIB=3.0.2 BASEMAP=1.2.0 # Bleeding edge
>>>>>>> c65bdec6
matrix:
  fast_finish: true
#  allow_failures:
#    - env: NUMPY=1.11   SCIPY=0.17   NETCDF=1.2.4 MATPLOTLIB=1.5 BASEMAP=1.0.8
cache:
  directories:
    - $HOME/download/oillibrary
sudo: false
before_install:
  - if [ $TRAVIS_PYTHON_VERSION == 2.7 ]; then
        condaURL=https://repo.continuum.io/miniconda/Miniconda2-latest-Linux-x86_64.sh;
    elif [ $TRAVIS_PYTHON_VERSION == 3.6 ]; then
        condaURL=https://repo.continuum.io/miniconda/Miniconda3-latest-Linux-x86_64.sh;
    fi
  - if [ ! -d $HOME/download/miniconda ]; then
        mkdir -p $HOME/download;
        cd $HOME/download;
        wget -c $condaURL -O miniconda.sh;
        chmod +x miniconda.sh;
        ./miniconda.sh -b -f -p $HOME/download/miniconda/;
        cd ..;
    fi
  - echo $PATH
  - echo $PYTHONPATH
  - . $HOME/download/miniconda/etc/profile.d/conda.sh
  - conda activate base
  - conda create --yes --name OPENDRIFT
  - conda activate OPENDRIFT
install:
  - conda config --append channels conda-forge
  - conda install -q --yes -c conda-forge python=$TRAVIS_PYTHON_VERSION;
  - if [ ! -d $HOME/download/oillibrary ] && [ $TRAVIS_PYTHON_VERSION == 2.7 ]; then
        mkdir -p $HOME/download/oillibrary;
        cd $HOME/download/oillibrary;
        git clone https://github.com/NOAA-ORR-ERD/OilLibrary.git;
        cd OilLibrary;
        conda install -q --yes -c conda-forge numpy=$NUMPY scipy=$SCIPY;
        conda install -q --yes -c conda-forge SQLAlchemy=1.1;
        conda install -q --yes -c noaa-orr-erd zope.sqlalchemy=0.7.7 awesome-slugify>=1.6.5;
        conda install -q --yes -c conda-forge pytest>=2.9.2;
        conda install -q --yes backports.functools_lru_cache>=1.5;
        conda install -q --yes -c noaa-orr-erd unit_conversion>=2.5.4;
        conda install -q --yes -c conda-forge setuptools_scm;
        python setup.py install;
    fi
  - conda config --get channels;
  - conda install -q --yes -c conda-forge future hdf4 numpy=$NUMPY scipy=$SCIPY matplotlib=$MATPLOTLIB netcdf4=$NETCDF configobj;
  - conda install -q --yes -c conda-forge libgdal gdal coveralls pyproj basemap=$BASEMAP basemap-data-hires nomkl ffmpeg "x264<20180712";
  - conda install -q --yes -c conda-forge netcdf4=$NETCDF dask;
  - if [ "$XARRAY" ]; then
        conda install -q --yes -c conda-forge xarray=$XARRAY;
    fi
  - cd /home/travis/build/OpenDrift/opendrift;
script: coverage run -m unittest discover -s tests/
after_success:
  - coveralls<|MERGE_RESOLUTION|>--- conflicted
+++ resolved
@@ -7,17 +7,10 @@
   - 2.7
   - 3.6
 env:
-<<<<<<< HEAD
-  - NUMPY=1.11   SCIPY=0.17   NETCDF=1.2.4 MATPLOTLIB=1.5 BASEMAP=1.0.8
-  - NUMPY=1.13.3 SCIPY=1.0    NETCDF=1.3.0 MATPLOTLIB=2.0 BASEMAP=1.1.0
+  - NUMPY=1.11   SCIPY=0.17   NETCDF=1.2.4 MATPLOTLIB=1.5 BASEMAP=1.2.0
+  - NUMPY=1.13.3 SCIPY=1.0    NETCDF=1.3.0 MATPLOTLIB=2.0 BASEMAP=1.2.0
   - NUMPY=1.15.4 SCIPY=1.1    NETCDF=1.4.3 MATPLOTLIB=3.0.2 BASEMAP=1.2.0 XARRAY=0.11.2
   - NUMPY=1.15.4 SCIPY=1.1    NETCDF=1.4.3 MATPLOTLIB=3.0.2 BASEMAP=1.2.0 # Bleeding edge
-=======
-  - NUMPY=1.11   SCIPY=0.17   NETCDF=1.2.4 MATPLOTLIB=1.5 BASEMAP=1.2.0
-  - NUMPY=1.13.3 SCIPY=1.0    NETCDF=1.3.0 MATPLOTLIB=2.0 BASEMAP=1.2.0
-  - NUMPY=1.15.4 SCIPY=1.1    NETCDF=1.4.2 MATPLOTLIB=3.0.2 BASEMAP=1.2.0 XARRAY=0.11.2
-  - NUMPY=1.15.4 SCIPY=1.1    NETCDF=1.4.2 MATPLOTLIB=3.0.2 BASEMAP=1.2.0 # Bleeding edge
->>>>>>> c65bdec6
 matrix:
   fast_finish: true
 #  allow_failures:
